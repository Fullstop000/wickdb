--- conflicted
+++ resolved
@@ -1470,11 +1470,7 @@
         db: WickDB<MemStorage>,
     }
 
-<<<<<<< HEAD
-    fn iter_to_string(iter: &dyn Iterator<Key=Slice,Value=Slice>) -> String {
-=======
     fn iter_to_string(iter: &dyn Iterator<Key = Slice, Value = Slice>) -> String {
->>>>>>> fa3e6ca9
         if iter.valid() {
             format!("{:?}->{:?}", iter.key(), iter.value())
         } else {
